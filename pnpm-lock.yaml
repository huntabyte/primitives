--- conflicted
+++ resolved
@@ -138,11 +138,7 @@
     devDependencies:
       '@melt-ui/pp':
         specifier: ^0.3.0
-<<<<<<< HEAD
         version: 0.3.0(@melt-ui/svelte@0.76.2)(svelte@5.0.0-next.100)
-=======
-        version: 0.3.0(@melt-ui/svelte@0.76.2)(svelte@4.2.12)
->>>>>>> 912601d1
       '@prettier/sync':
         specifier: 0.3.0
         version: 0.3.0(prettier@3.2.5)

import { getContext, setContext } from "svelte";
import { getAriaExpanded, getDataDisabled, getDataOpenClosed } from "$lib/internal/attrs.js";
import {
	type Box,
	type BoxedValues,
	type ReadonlyBox,
	type ReadonlyBoxedValues,
	boxedState,
	readonlyBox,
	readonlyBoxedState,
} from "$lib/internal/box.svelte.js";
import { generateId } from "$lib/internal/id.js";
import { styleToString } from "$lib/internal/style.js";
import { type EventCallback, composeHandlers } from "$lib/internal/events.js";
import type { StyleProperties } from "$lib/shared/index.js";
import { withTick } from "$lib/internal/with-tick.js";
import { useNodeById } from "$lib/internal/elements.svelte.js";
import { verifyContextDeps } from "$lib/internal/context.js";

type CollapsibleRootStateProps = BoxedValues<{
	open: boolean;
}> &
	ReadonlyBoxedValues<{
		disabled: boolean;
	}>;

class CollapsibleRootState {
	open: Box<boolean>;
	disabled: ReadonlyBox<boolean>;
	contentId = readonlyBoxedState(generateId());

	constructor(props: CollapsibleRootStateProps) {
		this.open = props.open;
		this.disabled = props.disabled;
	}

	get props() {
		return {
			"data-state": getDataOpenClosed(this.open.value),
			"data-disabled": getDataDisabled(this.disabled.value),
			"data-collapsible-root": "",
		} as const;
	}

	toggleOpen() {
		this.open.value = !this.open.value;
	}

	createContent(props: CollapsibleContentStateProps) {
		return new CollapsibleContentState(props, this);
	}

	createTrigger(props: CollapsibleTriggerStateProps) {
		return new CollapsibleTriggerState(props, this);
	}
}

type CollapsibleContentStateProps = ReadonlyBoxedValues<{
	id: string;
	style: StyleProperties;
	forceMount: boolean;
}>;

class CollapsibleContentState {
<<<<<<< HEAD
	root = undefined as unknown as CollapsibleRootState;
	#originalStyles: { transitionDuration: string; animationName: string } | undefined = undefined;
	#styleProp = undefined as unknown as ReadonlyBox<StyleProperties>;
	node: Box<HTMLElement | null>;
=======
	root: CollapsibleRootState;
	#originalStyles: { transitionDuration: string; animationName: string } | undefined;
	#styleProp: ReadonlyBox<StyleProperties>;
	node = boxedState<HTMLElement | null>(null);
>>>>>>> c645dd9f
	#isMountAnimationPrevented = $state(false);
	#width = $state(0);
	#height = $state(0);
	#forceMount: ReadonlyBox<boolean>;

	constructor(props: CollapsibleContentStateProps, root: CollapsibleRootState) {
		this.root = root;
		this.#isMountAnimationPrevented = root.open.value;
		this.#forceMount = props.forceMount;
		this.root.contentId = props.id;
		this.#styleProp = props.style;

		this.node = useNodeById(this.root.contentId);

		$effect.pre(() => {
			const rAF = requestAnimationFrame(() => {
				this.#isMountAnimationPrevented = false;
			});

			return () => {
				cancelAnimationFrame(rAF);
			};
		});

		$effect(() => {
			// eslint-disable-next-line no-unused-expressions
			this.present;
			const node = this.node.value;
			if (!node) return;

			withTick(() => {
				if (!this.node) return;
				// get the dimensions of the element
				this.#originalStyles = this.#originalStyles || {
					transitionDuration: node.style.transitionDuration,
					animationName: node.style.animationName,
				};

				// block any animations/transitions so the element renders at full dimensions
				node.style.transitionDuration = "0s";
				node.style.animationName = "none";

				const rect = node.getBoundingClientRect();
				this.#height = rect.height;
				this.#width = rect.width;

				// unblock any animations/transitions that were originally set if not the initial render
				if (!this.#isMountAnimationPrevented) {
					const { animationName, transitionDuration } = this.#originalStyles;
					node.style.transitionDuration = transitionDuration;
					node.style.animationName = animationName;
				}
			});
		});
	}

	get present() {
		return this.#forceMount.value || this.root.open.value;
	}

	get props() {
		return {
			id: this.root.contentId.value,
			"data-state": getDataOpenClosed(this.root.open.value),
			"data-disabled": getDataDisabled(this.root.disabled.value),
			"data-collapsible-content": "",
			style: styleToString({
				...this.#styleProp.value,
				"--bits-collapsible-content-height": this.#height ? `${this.#height}px` : undefined,
				"--bits-collapsible-content-width": this.#width ? `${this.#width}px` : undefined,
			}),
		} as const;
	}
}

type CollapsibleTriggerStateProps = ReadonlyBoxedValues<{
	onclick: EventCallback<MouseEvent>;
}>;

class CollapsibleTriggerState {
	#root: CollapsibleRootState;
	#composedClick: EventCallback<MouseEvent>;

	constructor(props: CollapsibleTriggerStateProps, root: CollapsibleRootState) {
		this.#root = root;
		this.#composedClick = composeHandlers(props.onclick, this.#onclick);
	}

	#onclick = () => {
		this.#root.toggleOpen();
	};

	get props() {
		return {
			type: "button",
			"aria-controls": this.#root.contentId.value,
			"aria-expanded": getAriaExpanded(this.#root.open.value),
			"data-state": getDataOpenClosed(this.#root.open.value),
			"data-disabled": getDataDisabled(this.#root.disabled.value),
			disabled: this.#root.disabled.value,
			"data-collapsible-trigger": "",
			//
			onclick: this.#composedClick,
		} as const;
	}
}

export const COLLAPSIBLE_ROOT_KEY = Symbol("Collapsible.Root");

export function setCollapsibleRootState(props: CollapsibleRootStateProps) {
	return setContext(COLLAPSIBLE_ROOT_KEY, new CollapsibleRootState(props));
}

export function getCollapsibleRootState() {
	verifyContextDeps(COLLAPSIBLE_ROOT_KEY);
	return getContext<CollapsibleRootState>(COLLAPSIBLE_ROOT_KEY);
}

export function getCollapsibleTriggerState(
	props: CollapsibleTriggerStateProps
): CollapsibleTriggerState {
	return getCollapsibleRootState().createTrigger(props);
}

export function getCollapsibleContentState(
	props: CollapsibleContentStateProps
): CollapsibleContentState {
	return getCollapsibleRootState().createContent(props);
}<|MERGE_RESOLUTION|>--- conflicted
+++ resolved
@@ -62,17 +62,10 @@
 }>;
 
 class CollapsibleContentState {
-<<<<<<< HEAD
-	root = undefined as unknown as CollapsibleRootState;
-	#originalStyles: { transitionDuration: string; animationName: string } | undefined = undefined;
-	#styleProp = undefined as unknown as ReadonlyBox<StyleProperties>;
+	root: CollapsibleRootState;
+	#originalStyles: { transitionDuration: string; animationName: string; } | undefined;
+	#styleProp: ReadonlyBox<StyleProperties>;
 	node: Box<HTMLElement | null>;
-=======
-	root: CollapsibleRootState;
-	#originalStyles: { transitionDuration: string; animationName: string } | undefined;
-	#styleProp: ReadonlyBox<StyleProperties>;
-	node = boxedState<HTMLElement | null>(null);
->>>>>>> c645dd9f
 	#isMountAnimationPrevented = $state(false);
 	#width = $state(0);
 	#height = $state(0);

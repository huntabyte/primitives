<script lang="ts">
	import { derived } from "svelte/store";
	import { setCtx } from "../ctx.js";
	import type { Props } from "../index.js";

	type $$Props = Props;

<<<<<<< HEAD
	export let open: $$Props["open"] = undefined;
	export let onOpenChange: $$Props["onOpenChange"] = undefined;
=======
	export let portal: $$Props["portal"] = undefined;
>>>>>>> d3521e1a
	export let value: $$Props["value"] = undefined;
	export let onValueChange: $$Props["onValueChange"] = undefined;
	export let placeholder: $$Props["placeholder"] = undefined;
	export let onPlaceholderChange: $$Props["onPlaceholderChange"] = undefined;
	export let disabled: $$Props["disabled"] = undefined;
	export let isDateUnavailable: $$Props["isDateUnavailable"] = undefined;
	export let granularity: $$Props["granularity"] = undefined;
	export let hideTimeZone: $$Props["hideTimeZone"] = undefined;
	export let hourCycle: $$Props["hourCycle"] = undefined;
	export let locale: $$Props["locale"] = undefined;
	export let maxValue: $$Props["maxValue"] = undefined;
	export let minValue: $$Props["minValue"] = undefined;
	export let readonly: $$Props["readonly"] = undefined;
	export let validationId: $$Props["validationId"] = undefined;
	export let descriptionId: $$Props["descriptionId"] = undefined;
	export let preventDeselect: $$Props["preventDeselect"] = undefined;
	export let pagedNavigation: $$Props["pagedNavigation"] = undefined;
	export let weekStartsOn: $$Props["weekStartsOn"] = undefined;
	export let isDateDisabled: $$Props["isDateDisabled"] = undefined;
	export let fixedWeeks: $$Props["fixedWeeks"] = undefined;
	export let calendarLabel: $$Props["calendarLabel"] = undefined;
	export let weekdayFormat: $$Props["weekdayFormat"] = undefined;
	export let startValue: $$Props["startValue"] = undefined;
	export let numberOfMonths: $$Props["numberOfMonths"] = undefined;
	export let onOutsideClick: $$Props["onOutsideClick"] = undefined;

	const {
		states: {
			open: localOpen,
			value: localValue,
			placeholder: localPlaceholder,
			isInvalid: localIsInvalid,
			startValue: localStartValue,
			endValue: localEndValue,
		},
		updateOption,
		ids,
	} = setCtx({
		defaultOpen: open,
		defaultValue: value,
		defaultPlaceholder: placeholder,
		preventDeselect,
		pagedNavigation,
		weekStartsOn,
		isDateDisabled,
		fixedWeeks,
		calendarLabel,
		portal,
		disabled,
		granularity,
		hideTimeZone,
		hourCycle,
		locale,
		maxValue,
		minValue,
		readonly,
		weekdayFormat,
		numberOfMonths,
		isDateUnavailable,
		onOutsideClick,
		onValueChange: ({ next }) => {
			if (value !== next) {
				onValueChange?.(next);
				value = next;
			}
			return next;
		},
		onPlaceholderChange: ({ next }) => {
			if (placeholder !== next) {
				onPlaceholderChange?.(next);
				placeholder = next;
			}
			return next;
		},
		onOpenChange: ({ next }) => {
			if (open !== next) {
				onOpenChange?.(next);
				open = next;
			}
			return next;
		},
	});

	const startFieldIds = derived(
		[
			ids.rangeField.start.day,
			ids.rangeField.start.dayPeriod,
			ids.rangeField.start.field,
			ids.rangeField.start.hour,
			ids.rangeField.start.minute,
			ids.rangeField.start.month,
			ids.rangeField.start.second,
			ids.rangeField.start.year,
			ids.rangeField.start.timeZoneName,
		],
		([
			$dayId,
			$dayPeriodId,
			$hourId,
			$minuteId,
			$monthId,
			$secondId,
			$yearId,
			$timeZoneNameId,
		]) => ({
			day: $dayId,
			dayPeriod: $dayPeriodId,
			hour: $hourId,
			minute: $minuteId,
			month: $monthId,
			second: $secondId,
			year: $yearId,
			timeZoneName: $timeZoneNameId,
		})
	);

	const endFieldIds = derived(
		[
			ids.rangeField.end.day,
			ids.rangeField.end.dayPeriod,
			ids.rangeField.end.field,
			ids.rangeField.end.hour,
			ids.rangeField.end.minute,
			ids.rangeField.end.month,
			ids.rangeField.end.second,
			ids.rangeField.end.year,
			ids.rangeField.end.timeZoneName,
		],
		([
			$dayId,
			$dayPeriodId,
			$hourId,
			$minuteId,
			$monthId,
			$secondId,
			$yearId,
			$timeZoneNameId,
		]) => ({
			day: $dayId,
			dayPeriod: $dayPeriodId,
			hour: $hourId,
			minute: $minuteId,
			month: $monthId,
			second: $secondId,
			year: $yearId,
			timeZoneName: $timeZoneNameId,
		})
	);

	const idValues = derived(
		[
			ids.rangeField.field.field,
			ids.rangeField.field.description,
			ids.rangeField.field.label,
			ids.rangeField.field.validation,
			ids.calendar.calendar,
			ids.popover.content,
			ids.popover.trigger,
			startFieldIds,
			endFieldIds,
		],
		([
			$fieldId,
			$descriptionId,
			$labelId,
			$validationId,
			$calendarId,
			$contentId,
			$triggerId,
			$startFieldIds,
			$endFieldIds,
		]) => ({
			field: $fieldId,
			description: $descriptionId,
			label: $labelId,
			validation: $validationId,
			calendar: $calendarId,
			content: $contentId,
			trigger: $triggerId,
			startField: $startFieldIds,
			endField: $endFieldIds,
		})
	);

	$: if (validationId) {
		ids.rangeField.field.validation.set(validationId);
	}

	$: if (descriptionId) {
		ids.rangeField.field.description.set(descriptionId);
	}

	$: startValue = $localStartValue;

	$: if (value !== $localValue) {
		const nextValue = { start: value?.start, end: value?.end };

		if (nextValue.start !== $localStartValue) localStartValue.set(nextValue.start);
		if (nextValue.end !== $localEndValue) localEndValue.set(nextValue.end);
		localValue.set(nextValue);
	}
	$: placeholder !== undefined && localPlaceholder.set(placeholder);
	$: open !== undefined && localOpen.set(open);

	$: updateOption("disabled", disabled);
	$: updateOption("isDateUnavailable", isDateUnavailable);
	$: updateOption("granularity", granularity);
	$: updateOption("hideTimeZone", hideTimeZone);
	$: updateOption("hourCycle", hourCycle);
	$: updateOption("locale", locale);
	$: updateOption("maxValue", maxValue);
	$: updateOption("minValue", minValue);
	$: updateOption("readonly", readonly);
	$: updateOption("fixedWeeks", fixedWeeks);
	$: updateOption("preventDeselect", preventDeselect);
	$: updateOption("pagedNavigation", pagedNavigation);
	$: updateOption("weekStartsOn", weekStartsOn);
	$: updateOption("isDateDisabled", isDateDisabled);
	$: updateOption("calendarLabel", calendarLabel);
	$: updateOption("weekdayFormat", weekdayFormat);
	$: updateOption("numberOfMonths", numberOfMonths);
	$: updateOption("onOutsideClick", onOutsideClick);
	$: updateOption("portal", portal);
</script>

<slot
	ids={$idValues}
	isInvalid={$localIsInvalid}
	startValue={$localStartValue}
	endValue={$localEndValue}
/><|MERGE_RESOLUTION|>--- conflicted
+++ resolved
@@ -5,12 +5,9 @@
 
 	type $$Props = Props;
 
-<<<<<<< HEAD
 	export let open: $$Props["open"] = undefined;
 	export let onOpenChange: $$Props["onOpenChange"] = undefined;
-=======
 	export let portal: $$Props["portal"] = undefined;
->>>>>>> d3521e1a
 	export let value: $$Props["value"] = undefined;
 	export let onValueChange: $$Props["onValueChange"] = undefined;
 	export let placeholder: $$Props["placeholder"] = undefined;

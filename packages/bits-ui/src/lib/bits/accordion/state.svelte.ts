--- conflicted
+++ resolved
@@ -23,21 +23,10 @@
 	disabled: boolean = $state(false);
 	forceVisible: boolean = $state(false);
 
-<<<<<<< HEAD
-	constructor(props: AccordionBaseStateProps = {}) {
-		const mergedProps = {
-			...defaultAccordionRootBaseProps,
-			...props,
-		} satisfies AccordionBaseStateProps;
-		this.el = mergedProps.el;
-		this.disabled = mergedProps.disabled;
-		this.forceVisible = mergedProps.forceVisible;
-=======
 	constructor(props: AccordionBaseStateProps) {
 		this.el = props.el ?? this.el;
 		this.disabled = props.disabled ?? this.disabled;
 		this.forceVisible = props.forceVisible ?? this.forceVisible;
->>>>>>> fb2cbc5f
 	}
 }
 
@@ -55,22 +44,11 @@
 	onValueChange: OnChangeFn<string> = () => {};
 	isMulti = false as const;
 
-<<<<<<< HEAD
-	constructor(props: AccordionSingleStateProps = {}) {
-		const mergedProps = {
-			...defaultAccordionRootSingleProps,
-			...props,
-		} satisfies AccordionSingleStateProps;
-		super(mergedProps);
-		this.value = mergedProps.value;
-		this.onValueChange = mergedProps.onValueChange;
-=======
 	constructor(props: AccordionSingleStateProps) {
 		super(props);
 
 		this.value = props.value ?? this.value;
 		this.onValueChange = props.onValueChange ?? this.onValueChange;
->>>>>>> fb2cbc5f
 
 		$effect.pre(() => {
 			this.onValueChange?.(this.value);
@@ -91,17 +69,8 @@
 	onValueChange: OnChangeFn<string[]> = () => {};
 	isMulti = true as const;
 
-<<<<<<< HEAD
-	constructor(props: AccordionMultiStateProps = {}) {
-		const mergedProps = {
-			...defaultAccordionRootMultiProps,
-			...props,
-		} satisfies AccordionMultiStateProps;
-		super(mergedProps);
-=======
 	constructor(props: AccordionMultiStateProps) {
 		super(props);
->>>>>>> fb2cbc5f
 
 		this.value = props.value ?? this.value;
 		this.onValueChange = props.onValueChange ?? this.onValueChange;
@@ -322,16 +291,10 @@
 }
 
 export function setAccordionItemState(props: Omit<AccordionItemStateProps, "rootState">) {
-<<<<<<< HEAD
-	verifyContextDeps(ACCORDION_ROOT);
-	const itemState = new AccordionItemState({ ...props, rootState: getAccordionRootState() });
-	setContext(ACCORDION_ITEM, itemState);
-=======
 	verifyContextDeps(ACCORDION_ROOT_KEY);
 	const rootState = getAccordionRootState();
 	const itemState = new AccordionItemState({ ...props, rootState });
 	setContext(ACCORDION_ITEM_KEY, itemState);
->>>>>>> fb2cbc5f
 	return itemState;
 }
 
@@ -340,15 +303,6 @@
 }
 
 export function getAccordionTriggerState(props: AccordionTriggerStateProps): AccordionTriggerState {
-<<<<<<< HEAD
-	verifyContextDeps(ACCORDION_ITEM);
-	return getAccordionItemState().createTrigger(props);
-}
-
-export function getAccordionContentState(): AccordionContentState {
-	verifyContextDeps(ACCORDION_ITEM);
-	return getAccordionItemState().createContent();
-=======
 	verifyContextDeps(ACCORDION_ITEM_KEY);
 	const itemState = getAccordionItemState();
 	return itemState.createTrigger(props);
@@ -358,5 +312,4 @@
 	verifyContextDeps(ACCORDION_ITEM_KEY);
 	const itemState = getAccordionItemState();
 	return itemState.createContent();
->>>>>>> fb2cbc5f
 }
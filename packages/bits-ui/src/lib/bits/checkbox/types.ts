--- conflicted
+++ resolved
@@ -10,24 +10,14 @@
 		 *
 		 * @defaultValue false
 		 */
-<<<<<<< HEAD
 		disabled?: boolean | null | undefined;
-=======
-		checked?: boolean | "indeterminate" | undefined;
->>>>>>> 7539bf5c
 
 		/**
 		 * Whether the checkbox is required (for form validation).
 		 *
 		 * @defaultValue false
 		 */
-<<<<<<< HEAD
 		required?: boolean;
-=======
-		onCheckedChange?: OnChangeFn<boolean | "indeterminate"> | undefined;
-	} & DOMElement<HTMLButtonElement>
->;
->>>>>>> 7539bf5c
 
 		/**
 		 * The name of the checkbox used in form submission.
@@ -52,7 +42,7 @@
 		 *
 		 * @defaultValue false
 		 */
-		checked?: boolean | "indeterminate";
+		checked?: boolean | "indeterminate" | undefined;
 
 		/**
 		 * A callback function called when the checked state changes.

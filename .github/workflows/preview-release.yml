name: Publish Preview Release
on:
    pull_request:
        types: [ready_for_review, synchronize, opened, labeled]
        paths: [packages/**]

jobs:
    preview-release:
        if: github.repository == 'huntabyte/bits-ui' && contains(github.event.pull_request.labels.*.name, 'publish:preview')
        timeout-minutes: 5
        runs-on: ubuntu-latest
        steps:
            - uses: actions/checkout@v4
            - uses: pnpm/action-setup@v4
<<<<<<< HEAD
              with:
                  version: 8
=======
>>>>>>> 6ad478d9
            - uses: actions/setup-node@v4
              with:
                  node-version: 20
                  cache: pnpm

            - name: install dependencies
              run: pnpm install

            - name: build
              run: pnpm build:packages

            - name: publish preview
              run: |
                  pnpx pkg-pr-new@0.0 publish --pnpm --compact './packages/*'<|MERGE_RESOLUTION|>--- conflicted
+++ resolved
@@ -12,11 +12,6 @@
         steps:
             - uses: actions/checkout@v4
             - uses: pnpm/action-setup@v4
-<<<<<<< HEAD
-              with:
-                  version: 8
-=======
->>>>>>> 6ad478d9
             - uses: actions/setup-node@v4
               with:
                   node-version: 20

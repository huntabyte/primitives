--- conflicted
+++ resolved
@@ -1,19 +1,15 @@
-<<<<<<< HEAD
 import type {
 	RangeCalendarCellPropsWithoutHTML,
 	RangeCalendarDayPropsWithoutHTML,
 	RangeCalendarRootPropsWithoutHTML,
 } from "bits-ui";
-=======
-import type { RangeCalendarRootPropsWithoutHTML } from "bits-ui";
-import { createApiSchema, createFunctionProp, withChildProps } from "./helpers.js";
->>>>>>> f0c10fea
 import {
 	createApiSchema,
 	createDataAttrSchema,
 	createFunctionProp,
 	withChildProps,
 } from "./helpers.js";
+
 import {
 	cell as calendarCell,
 	day as calendarDay,
